[package]
name = "cairo-lang-project"
version.workspace = true
edition.workspace = true
repository.workspace = true
license-file.workspace = true
description = "Cairo project specification. For example, crates and flags used for compilation."

[dependencies]
<<<<<<< HEAD
cairo-lang-filesystem = { path = "../cairo-lang-filesystem", version = "1.1.0-rc0" }
cairo-lang-utils = { path = "../cairo-lang-utils", version = "1.1.0-rc0" }
=======
cairo-lang-filesystem = { path = "../cairo-lang-filesystem", version = "1.1.0" }
>>>>>>> 1003d5d1
serde.workspace = true
smol_str.workspace = true
thiserror.workspace = true
toml.workspace = true

[dev-dependencies]
indoc.workspace = true
test-log.workspace = true<|MERGE_RESOLUTION|>--- conflicted
+++ resolved
@@ -7,12 +7,8 @@
 description = "Cairo project specification. For example, crates and flags used for compilation."
 
 [dependencies]
-<<<<<<< HEAD
-cairo-lang-filesystem = { path = "../cairo-lang-filesystem", version = "1.1.0-rc0" }
-cairo-lang-utils = { path = "../cairo-lang-utils", version = "1.1.0-rc0" }
-=======
 cairo-lang-filesystem = { path = "../cairo-lang-filesystem", version = "1.1.0" }
->>>>>>> 1003d5d1
+cairo-lang-utils = { path = "../cairo-lang-utils", version = "1.1.0" }
 serde.workspace = true
 smol_str.workspace = true
 thiserror.workspace = true
